--- conflicted
+++ resolved
@@ -1,6 +1,7 @@
 package com.example.demo.service;
 
 import com.example.demo.entity.routine.Routine;
+import com.example.demo.entity.routine.RoutineItem;
 import com.example.demo.entity.schedule.Schedule;
 import com.example.demo.entity.schedule.Category;
 import com.example.demo.entity.user.User;
@@ -16,7 +17,7 @@
 
 import java.time.LocalDateTime;
 import java.util.List;
-
+import java.util.Optional;
 
 @Service
 @RequiredArgsConstructor
@@ -169,7 +170,14 @@
         scheduleRepository.delete(schedule);
     }
 
-<<<<<<< HEAD
+
+    //다가오는 일정 조회 (최대 3개)
+    @Transactional(readOnly = true)
+    public List<Schedule> getUpcomingSchedules(Long userId, int limit) {
+        LocalDateTime now = LocalDateTime.now();
+        return scheduleRepository.findByUserIdAndStartTimeAfterOrderByStartTimeAsc(userId, now, PageRequest.of(0, limit));
+    }
+
     public Schedule createSchedule(Long userId, String title, LocalDateTime startTime,
                                   LocalDateTime endTime, String location, String memo, String category) {
         User user = userRepository.findById(userId)
@@ -212,12 +220,5 @@
 
     public List<Schedule> findSchedulesByTime(Long userId, LocalDateTime dateTime) {
         return scheduleRepository.findByUserIdAndStartTime(userId, dateTime);
-=======
-    //다가오는 일정 조회 (최대 3개)
-    @Transactional(readOnly = true)
-    public List<Schedule> getUpcomingSchedules(Long userId, int limit) {
-        LocalDateTime now = LocalDateTime.now();
-        return scheduleRepository.findByUserIdAndStartTimeAfterOrderByStartTimeAsc(userId, now, PageRequest.of(0, limit));
->>>>>>> 9af21b5b
     }
 }