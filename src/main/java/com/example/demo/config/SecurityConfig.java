--- conflicted
+++ resolved
@@ -39,14 +39,9 @@
         return PasswordEncoderFactories.createDelegatingPasswordEncoder();
     }
 
-<<<<<<< HEAD
-    //하드코딩
-    @Value("http://localhost:8080")
-=======
     //TODO : 나중에 EC2 옮길떄 바꿀것
     @Value("${frontend.url:https://www.igo.ai.kr}")
     //@Value("${frontend.url:http://localhost:3000}")
->>>>>>> d21bafe5
     private String frontendUrl;
 
     @Bean
