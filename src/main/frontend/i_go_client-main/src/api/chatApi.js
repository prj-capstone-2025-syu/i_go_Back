<<<<<<< HEAD
import axios from 'axios';

const API_URL = process.env.NEXT_PUBLIC_API_URL || 'http://localhost:8080';
const api = axios.create({
    baseURL: `${API_URL}/api`,
    headers: {
        'Content-Type': 'application/json'
    },
    withCredentials: true
});
=======
import api from './axiosConfig'; // axiosConfig에서 api 임포트
>>>>>>> d21bafe5

// 채팅 메시지 전송
export const sendChatMessage = async (message) => {
    try {
        // session_id 대신 message만 전송 (userId는 백엔드에서 설정)
        const response = await api.post('/chat', { message });
        return response.data;
    } catch (error) {
        console.error('메시지 전송 실패:', error);
        throw error;
    }
};

// AI function call 처리
export const handleAIFunction = async (functionCallObj) => {
    try {
        const response = await api.post('/schedules/ai-function', { function_call: functionCallObj });
        return response.data;
    } catch (error) {
        console.error('AI function 처리 실패:', error);
        throw error;
    }
};<|MERGE_RESOLUTION|>--- conflicted
+++ resolved
@@ -1,17 +1,4 @@
-<<<<<<< HEAD
-import axios from 'axios';
-
-const API_URL = process.env.NEXT_PUBLIC_API_URL || 'http://localhost:8080';
-const api = axios.create({
-    baseURL: `${API_URL}/api`,
-    headers: {
-        'Content-Type': 'application/json'
-    },
-    withCredentials: true
-});
-=======
 import api from './axiosConfig'; // axiosConfig에서 api 임포트
->>>>>>> d21bafe5
 
 // 채팅 메시지 전송
 export const sendChatMessage = async (message) => {
