import api from './axiosConfig'; // axiosConfig에서 api 임포트
import {app} from '@/utils/firebase'; // Firebase 초기화 코드가 있는 파일에서 app을 가져옵니다.
import { getMessaging, getToken } from "firebase/messaging"; // Firebase 메시징

<<<<<<< HEAD
const API_URL = process.env.NEXT_PUBLIC_API_URL || 'http://localhost:8080';
const api = axios.create({
    baseURL: `${API_URL}/api`,
    headers: {
        'Content-Type': 'application/json'
    },
    withCredentials: true
}); // 절대경로 -> 무조건 바꿔야함.

=======
>>>>>>> d21bafe5
// 현재 사용자 정보 조회
export const getCurrentUser = async () => {
    const response = await api.get('/user/me');
    return response.data;
};

// 로그아웃
export const logout = async () => {
    const response = await api.post('/user/logout');
    return response.data;
};

// 회원 탈퇴
export const deleteAccount = async () => {
    const response = await api.delete('/user/me');
    return response.data;
};

// 사용자 정보 업데이트
export const updateUserInfo = async (userData) => {
    const response = await api.put('/user/me', userData);
    return response.data;
};

// 사용자 알림 설정을 가져오는 함수
export const getNotificationSettings = async () => {
    const response = await api.get('/user/me/settings/notifications'); // api 인스턴스 사용
    return response.data;
};

// 사용자 알림 설정을 업데이트하는 함수
export const updateNotificationSettings = async (settings) => {
    const response = await api.put('/user/me/settings/notifications', settings); // api 인스턴스 사용
    return response.data; // 서버에서 업데이트된 전체 설정을 반환한다고 가정합니다.
};

// FCM 토큰을 서버로 전송하는 함수
export const sendFCMTokenToServer = async (token) => {
    try {
        const response = await api.post('/user/fcm-token', { fcmToken: token });
        console.log('FCM token sent to server successfully:', response.data);
        return response.data;
    } catch (error) {
        console.error('Error sending FCM token to server:', error);
        throw error;
    }
};

// 최근 알림 목록 가져오기
export const getRecentNotifications = async (limit = 7) => {
    const response = await api.get(`/notifications/recent?limit=${limit}`);
    return response.data;
};<|MERGE_RESOLUTION|>--- conflicted
+++ resolved
@@ -2,18 +2,6 @@
 import {app} from '@/utils/firebase'; // Firebase 초기화 코드가 있는 파일에서 app을 가져옵니다.
 import { getMessaging, getToken } from "firebase/messaging"; // Firebase 메시징
 
-<<<<<<< HEAD
-const API_URL = process.env.NEXT_PUBLIC_API_URL || 'http://localhost:8080';
-const api = axios.create({
-    baseURL: `${API_URL}/api`,
-    headers: {
-        'Content-Type': 'application/json'
-    },
-    withCredentials: true
-}); // 절대경로 -> 무조건 바꿔야함.
-
-=======
->>>>>>> d21bafe5
 // 현재 사용자 정보 조회
 export const getCurrentUser = async () => {
     const response = await api.get('/user/me');
