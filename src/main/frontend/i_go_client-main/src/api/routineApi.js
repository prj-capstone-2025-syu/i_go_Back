--- conflicted
+++ resolved
@@ -3,10 +3,6 @@
 //const API_URL = process.env.NEXT_PUBLIC_API_URL || 'https://igo.ai.kr';
 const API_URL ='http://localhost:8080';
 
-<<<<<<< HEAD
-const API_URL = 'http://localhost:8080';
-=======
->>>>>>> 6da10d15
 const api = axios.create({
     baseURL: `${API_URL}/api`,
     headers: {
