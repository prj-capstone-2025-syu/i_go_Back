--- conflicted
+++ resolved
@@ -366,18 +366,12 @@
         title: formData.title,
         startTime: startDateTime,
         endTime: endDateTime,
-<<<<<<< HEAD
-        location: formData.isOnline
-            ? "비대면"
-            : formData.location,
-=======
         startLocation: formData.isOnline ? "" : formData.startLocation,
         startX: formData.isOnline ? 0 : formData.startX,
         startY: formData.isOnline ? 0 : formData.startY,
         location: formData.isOnline ? "비대면" : formData.location,
         destinationX: formData.isOnline ? 0 : formData.destinationX,
         destinationY: formData.isOnline ? 0 : formData.destinationY,
->>>>>>> d21bafe5
         memo: formData.memo,
         supplies: formData.supplies,
         category: formData.category
@@ -582,17 +576,6 @@
                       <p className="text-[#383838] text-[13px] font-[500] tracking-[-0.4px] mb-[7px]">
                         도착지
                       </p>
-<<<<<<< HEAD
-                      <input
-                          type="text"
-                          name="location"
-                          value={formData.isOnline ? "" : formData.location}
-                          onChange={handleInputChange}
-                          placeholder={formData.isOnline ? "비대면 일정입니다" : "일정 장소를 입력해주세요."}
-                          disabled={formData.isOnline}
-                          className={`text-[13px] text-[#383838] font-[400] tracking-[-0.4px] w-full border-[1px] border-[#DFDFDF] py-[8px] px-[15px] rounded-[4px] focus:border-[#383838] outline-none ${formData.isOnline ? 'bg-gray-100 cursor-not-allowed' : ''}`}
-                      />
-=======
                       <div className="relative">
                         <AddressSearch
                           onAddressSelect={handleDestinationAddressSelect}
@@ -610,7 +593,6 @@
                       {/* 숨겨진 좌표 필드 */}
                       <input type="hidden" name="destinationX" value={formData.destinationX} />
                       <input type="hidden" name="destinationY" value={formData.destinationY} />
->>>>>>> d21bafe5
                     </div>
 
                     {/* 루틴 선택 */}
@@ -781,4 +763,4 @@
         />
       </div>
   );
-}
+}